name:                selda-postgresql
version:             0.1.8.2
synopsis:            PostgreSQL backend for the Selda database EDSL.
description:         PostgreSQL backend for the Selda database EDSL.
                     Requires the PostgreSQL @libpq@ development libraries to be
                     installed.
homepage:            https://github.com/valderman/selda
license:             MIT
author:              Anton Ekblad
maintainer:          anton@ekblad.cc
category:            Database
build-type:          Simple
cabal-version:       >=1.10

library
  exposed-modules:
    Database.Selda.PostgreSQL
  other-modules:
    Database.Selda.PostgreSQL.Encoding
  other-extensions:
    GADTs
    RecordWildCards
    OverloadedStrings
    CPP
  build-depends:
<<<<<<< HEAD
      base       >=4.9 && <5
    , bytestring >=0.9 && <0.13
    , exceptions >=0.8 && <0.11
    , selda      >=0.5 && <0.6
    , selda-json >=0.1 && <0.2
    , text       >=1.0 && <2.2
  if !flag(haste)
    build-depends:
        postgresql-binary >=0.12 && <0.13
      , postgresql-libpq  >=0.9  && <0.10
      , time              >=1.5  && <1.15
      , uuid-types        >=1.0  && <1.1
=======
      base              >=4.9  && <5
    , bytestring        >=0.9  && <0.13
    , exceptions        >=0.8  && <0.11
    , selda             >=0.5  && <0.6
    , selda-json        >=0.1  && <0.2
    , text              >=1.0  && <2.2
    , postgresql-binary >=0.12 && <0.15
    , postgresql-libpq  >=0.9  && <0.12
    , time              >=1.5  && <1.16
    , uuid-types        >=1.0  && <1.1
>>>>>>> b67b60f7
  hs-source-dirs:
    src
  default-language:
    Haskell2010
  ghc-options:
    -Wall<|MERGE_RESOLUTION|>--- conflicted
+++ resolved
@@ -23,20 +23,6 @@
     OverloadedStrings
     CPP
   build-depends:
-<<<<<<< HEAD
-      base       >=4.9 && <5
-    , bytestring >=0.9 && <0.13
-    , exceptions >=0.8 && <0.11
-    , selda      >=0.5 && <0.6
-    , selda-json >=0.1 && <0.2
-    , text       >=1.0 && <2.2
-  if !flag(haste)
-    build-depends:
-        postgresql-binary >=0.12 && <0.13
-      , postgresql-libpq  >=0.9  && <0.10
-      , time              >=1.5  && <1.15
-      , uuid-types        >=1.0  && <1.1
-=======
       base              >=4.9  && <5
     , bytestring        >=0.9  && <0.13
     , exceptions        >=0.8  && <0.11
@@ -47,7 +33,6 @@
     , postgresql-libpq  >=0.9  && <0.12
     , time              >=1.5  && <1.16
     , uuid-types        >=1.0  && <1.1
->>>>>>> b67b60f7
   hs-source-dirs:
     src
   default-language:
