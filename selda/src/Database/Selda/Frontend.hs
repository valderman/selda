{-# LANGUAGE ScopedTypeVariables, FlexibleContexts, OverloadedStrings #-}
-- | API for running Selda operations over databases.
module Database.Selda.Frontend
  ( Result, Res, MonadIO (..), MonadSelda (..), SeldaT, OnError (..)
  , query, queryInto, forQuery
  , insert, insert_, insertWithPK, tryInsert, insertWhen, insertUnless
  , update, update_, upsert
  , deleteFrom, deleteFrom_
  , createTable, tryCreateTable, createTableWithoutIndexes, createTableIndexes
  , dropTable, tryDropTable
  , transaction, withoutForeignKeyEnforcement
  ) where
import Database.Selda.Backend.Internal
    ( SqlValue,
      Param,
      SeldaT,
      MonadSelda(..),
      SeldaBackend(runStmtWithPK, disableForeignKeys, ppConfig, runStmt, runStmtStreaming),
      QueryRunner,
      SeldaError(SqlError),
      withBackend )
import Database.Selda.Column ( Row, Col )
import Database.Selda.Compile
    ( Result,
      Res,
      compileWith,
      compileInsert,
      compileUpdate,
      compileDelete,
      buildResult )
import Database.Selda.Generic ( Relational )
import Database.Selda.Query.Type ( Query )
import Database.Selda.SqlType (ID, invalidId, toId)
import Database.Selda.Table.Type
    ( Table(tableName, tableHasAutoPK) )
import Database.Selda.Table.Compile
    ( OnError(..),
      compileCreateTable,
      compileCreateIndexes,
      compileDropTable )
import Database.Selda.Types (fromTableName)
import Data.Proxy ( Proxy(..) )
import Data.Text (Text)
import Control.Monad ( void )
import Control.Monad.Catch
    ( bracket_,
      onException,
      try,
      MonadCatch,
      MonadMask(mask),
      MonadThrow(throwM) )
import Control.Monad.IO.Class ( MonadIO(..) )

-- | Run a query within a Selda monad. In practice, this is often a 'SeldaT'
--   transformer on top of some other monad.
--   Selda transformers are entered using backend-specific @withX@ functions,
--   such as 'withSQLite' from the SQLite backend.
query :: (MonadSelda m, Result a) => Query (Backend m) a -> m [Res a]
query q = withBackend (flip queryWith q . runStmt)

-- | Run a query within a Selda monad like `query` and stream the results.
<<<<<<< HEAD
queryStream :: (MonadSelda m, MonadIO m2, Monad m2, Foldable m2, Result a, Monoid (m2 (Res a)), Monoid (m2 [SqlValue])) => ([SqlValue] -> m2 [SqlValue]) -> Query (Backend m) a -> m (m2 (Res a))
queryStream f q = withBackend $ \b -> queryWithStream f (runStmtStreaming b f) q
=======
forQuery :: forall m a r . (MonadSelda m, MonadMask m, Result a, Monoid r) => Query (Backend m) a -> (Res a -> m r) -> m r
forQuery q k = withBackend $ \b ->
  uncurry (runStmtStreaming b) (ppConfig b `compileWith` q) $ fmap mconcat . traverse k . mkResults (Proxy :: Proxy a)
>>>>>>> fd6c1b5d

-- | Perform the given query, and insert the result into the given table.
--   Returns the number of inserted rows.
queryInto :: (MonadSelda m, Relational a)
          => Table a
          -> Query (Backend m) (Row (Backend m) a)
          -> m Int
queryInto tbl q = withBackend $ \b -> do
    let (qry, ps) = compileWith (ppConfig b) q
        qry' = mconcat ["INSERT INTO ", tblName, " ", qry]
    fmap fst . liftIO $ runStmt b qry' ps
  where
    tblName = fromTableName (tableName tbl)

-- | Insert the given values into the given table. All columns of the table
--   must be present. If your table has an auto-incrementing primary key,
--   use the special value 'def' for that column to get the auto-incrementing
--   behavior.
--   Returns the number of rows that were inserted.
--
--   To insert a list of tuples into a table with auto-incrementing primary key:
--
-- > data Person = Person
-- >   { id :: ID Person
-- >   , name :: Text
-- >   , age :: Int
-- >   , pet :: Maybe Text
-- >   } deriving Generic
-- > instance SqlResult Person
-- >
-- > people :: Table Person
-- > people = table "people" [autoPrimary :- id]
-- >
-- > main = withSQLite "my_database.sqlite" $ do
-- >   insert_ people
-- >     [ Person def "Link" 125 (Just "horse")
-- >     , Person def "Zelda" 119 Nothing
-- >     , ...
-- >     ]
--
--   Note that if one or more of the inserted rows would cause a constraint
--   violation, NO rows will be inserted; the whole insertion fails atomically.
insert :: (MonadSelda m, Relational a) => Table a -> [a] -> m Int
insert _ [] = do
  return 0
insert t cs = withBackend $ \b -> do
  sum <$> mapM (uncurry exec) (compileInsert (ppConfig b) t cs)

-- | Attempt to insert a list of rows into a table, but don't raise an error
--   if the insertion fails. Returns @True@ if the insertion succeeded, otherwise
--   @False@.
--
--   Like 'insert', if even one of the inserted rows would cause a constraint
--   violation, the whole insert operation fails.
tryInsert :: (MonadSelda m, MonadCatch m, Relational a) => Table a -> [a] -> m Bool
tryInsert tbl row = do
  mres <- try $ insert tbl row
  case mres of
    Right _           -> return True
    Left (SqlError _) -> return False
    Left e            -> throwM e

-- | Attempt to perform the given update. If no rows were updated, insert the
--   given row.
--   Returns the primary key of the inserted row, if the insert was performed.
--   Calling this function on a table which does not have a primary key will
--   return @Just id@ on a successful insert, where @id@ is a row identifier
--   guaranteed to not match any row in any table.
--
--   Note that this may perform two separate queries: one update, potentially
--   followed by one insert.
upsert :: (MonadSelda m, MonadMask m, Relational a)
       => Table a
       -> (Row (Backend m) a -> Col (Backend m) Bool)
       -> (Row (Backend m) a -> Row (Backend m) a)
       -> [a]
       -> m (Maybe (ID a))
upsert tbl check upd rows = transaction $ do
  updated <- update tbl check upd
  if updated == 0
    then Just <$> insertWithPK tbl rows
    else pure Nothing

-- | Perform the given insert, if no rows already present in the table match
--   the given predicate.
--   Returns the primary key of the last inserted row,
--   if the insert was performed.
--   If called on a table which doesn't have an auto-incrementing primary key,
--   @Just id@ is always returned on successful insert, where @id@ is a row
--   identifier guaranteed to not match any row in any table.
insertUnless :: (MonadSelda m, MonadMask m, Relational a)
             => Table a
             -> (Row (Backend m) a -> Col (Backend m) Bool)
             -> [a]
             -> m (Maybe (ID a))
insertUnless tbl check rows = upsert tbl check id rows

-- | Like 'insertUnless', but performs the insert when at least one row matches
--   the predicate.
insertWhen :: (MonadSelda m, MonadMask m, Relational a)
           => Table a
           -> (Row (Backend m) a -> Col (Backend m) Bool)
           -> [a]
           -> m (Maybe (ID a))
insertWhen tbl check rows = transaction $ do
  matches <- update tbl check id
  if matches > 0
    then Just <$> insertWithPK tbl rows
    else pure Nothing

-- | Like 'insert', but does not return anything.
--   Use this when you really don't care about how many rows were inserted.
insert_ :: (MonadSelda m, Relational a) => Table a -> [a] -> m ()
insert_ t cs = void $ insert t cs

-- | Like 'insert', but returns the primary key of the last inserted row.
--   Attempting to run this operation on a table without an auto-incrementing
--   primary key will always return a row identifier that is guaranteed to not
--   match any row in any table.
insertWithPK :: (MonadSelda m, Relational a) => Table a -> [a] -> m (ID a)
insertWithPK t cs = withBackend $ \b -> do
  if tableHasAutoPK t
    then do
      res <- liftIO $ do
        mapM (uncurry (runStmtWithPK b)) $ compileInsert (ppConfig b) t cs
      return $ toId (last res)
    else do
      insert_ t cs
      return invalidId

-- | Update the given table using the given update function, for all rows
--   matching the given predicate. Returns the number of updated rows.
update :: (MonadSelda m, Relational a)
       => Table a                                     -- ^ Table to update.
       -> (Row (Backend m) a -> Col (Backend m) Bool) -- ^ Predicate.
       -> (Row (Backend m) a -> Row (Backend m) a)    -- ^ Update function.
       -> m Int
update tbl check upd = withBackend $ \b -> do
  res <- uncurry exec $ compileUpdate (ppConfig b) tbl upd check
  return res

-- | Like 'update', but doesn't return the number of updated rows.
update_ :: (MonadSelda m, Relational a)
       => Table a
       -> (Row (Backend m) a -> Col (Backend m) Bool)
       -> (Row (Backend m) a -> Row (Backend m) a)
       -> m ()
update_ tbl check upd = void $ update tbl check upd

-- | From the given table, delete all rows matching the given predicate.
--   Returns the number of deleted rows.
deleteFrom :: (MonadSelda m, Relational a)
           => Table a
           -> (Row (Backend m) a -> Col (Backend m) Bool)
           -> m Int
deleteFrom tbl f = withBackend $ \b -> do
  res <- uncurry exec $ compileDelete (ppConfig b) tbl f
  return res

-- | Like 'deleteFrom', but does not return the number of deleted rows.
deleteFrom_ :: (MonadSelda m, Relational a)
            => Table a
            -> (Row (Backend m) a -> Col (Backend m) Bool)
            -> m ()
deleteFrom_ tbl f = void $ deleteFrom tbl f

-- | Create a table from the given schema.
createTable :: MonadSelda m => Table a -> m ()
createTable tbl = do
  createTableWithoutIndexes Fail tbl
  createTableIndexes Fail tbl

-- | Create a table from the given schema, but don't create any indexes.
createTableWithoutIndexes :: MonadSelda m => OnError -> Table a -> m ()
createTableWithoutIndexes onerror tbl = withBackend $ \b -> do
  void $ exec (compileCreateTable (ppConfig b) onerror tbl) []

-- | Create all indexes for the given table. Fails if any of the table's indexes
--   already exists.
createTableIndexes :: MonadSelda m => OnError -> Table a -> m ()
createTableIndexes ifex tbl = withBackend $ \b -> do
  mapM_ (flip exec []) $ compileCreateIndexes (ppConfig b) ifex tbl

-- | Create a table from the given schema, unless it already exists.
tryCreateTable :: MonadSelda m => Table a -> m ()
tryCreateTable tbl = do
  createTableWithoutIndexes Ignore tbl
  createTableIndexes Ignore tbl

-- | Drop the given table.
dropTable :: MonadSelda m => Table a -> m ()
dropTable = void . flip exec [] . compileDropTable Fail

-- | Drop the given table, if it exists.
tryDropTable :: MonadSelda m => Table a -> m ()
tryDropTable = void . flip exec [] . compileDropTable Ignore

-- | Perform the given computation atomically.
--   If an exception is raised during its execution, the entire transaction
--   will be rolled back and the exception re-thrown, even if the exception
--   is caught and handled within the transaction.
transaction :: (MonadSelda m, MonadMask m) => m a -> m a
transaction m = mask $ \restore -> transact $ do
  void $ exec "BEGIN TRANSACTION" []
  x <- restore m `onException` void (exec "ROLLBACK" [])
  void $ exec "COMMIT" []
  return x

-- | Run the given computation as a transaction without enforcing foreign key
--   constraints.
--
--   If the computation finishes with the database in an inconsistent state
--   with regards to foreign keys, the resulting behavior is undefined.
--   Use with extreme caution, preferably only for migrations.
--
--   On the PostgreSQL backend, at least PostgreSQL 9.6 is required.
--
--   Using this should be avoided in favor of deferred foreign key
--   constraints. See SQL backend documentation for deferred constraints.
withoutForeignKeyEnforcement :: (MonadSelda m, MonadMask m) => m a -> m a
withoutForeignKeyEnforcement m = withBackend $ \b -> do
  bracket_ (liftIO $ disableForeignKeys b True)
           (liftIO $ disableForeignKeys b False)
           m

-- | Build the final result from a list of result columns.
queryWith :: forall m a. (MonadSelda m, Result a)
          => QueryRunner (Int, [[SqlValue]]) -> Query (Backend m) a -> m [Res a]
queryWith run q = withBackend $ \b -> do
  res <- fmap snd . liftIO . uncurry run $ compileWith (ppConfig b) q
  return $ mkResults (Proxy :: Proxy a) res

<<<<<<< HEAD
-- | Build the final result from streaming result columns.
queryWithStream :: forall m a m1. (MonadSelda m, Result a, Monad m1, Foldable m1, Monoid (m1 (Res a)))
          => ([SqlValue] -> m1 [SqlValue]) -> QueryRunner (Int, m1 [SqlValue]) -> Query (Backend m) a -> m (m1 (Res a)) -- m (m1 (Res a)) -- m1 is generator
queryWithStream f run q = withBackend $ \b -> do
  res <- fmap snd . liftIO . uncurry run $ compileWith (ppConfig b) q
  return $ mkResultsStream f (Proxy :: Proxy a) res

=======
>>>>>>> fd6c1b5d
-- | Generate the final result of a query from a list of untyped result rows.
mkResults :: Result a => Proxy a -> [[SqlValue]] -> [Res a]
mkResults p = map (buildResult p)

{-# INLINE exec #-}
-- | Execute a statement without a result.
exec :: MonadSelda m => Text -> [Param] -> m Int
exec q ps = withBackend $ \b -> liftIO $ execIO b q ps

{-# INLINE execIO #-}
-- | Like 'exec', but in 'IO'.
execIO :: SeldaBackend b -> Text -> [Param] -> IO Int
execIO backend q ps = fmap fst $ runStmt backend q ps<|MERGE_RESOLUTION|>--- conflicted
+++ resolved
@@ -59,14 +59,9 @@
 query q = withBackend (flip queryWith q . runStmt)
 
 -- | Run a query within a Selda monad like `query` and stream the results.
-<<<<<<< HEAD
-queryStream :: (MonadSelda m, MonadIO m2, Monad m2, Foldable m2, Result a, Monoid (m2 (Res a)), Monoid (m2 [SqlValue])) => ([SqlValue] -> m2 [SqlValue]) -> Query (Backend m) a -> m (m2 (Res a))
-queryStream f q = withBackend $ \b -> queryWithStream f (runStmtStreaming b f) q
-=======
 forQuery :: forall m a r . (MonadSelda m, MonadMask m, Result a, Monoid r) => Query (Backend m) a -> (Res a -> m r) -> m r
 forQuery q k = withBackend $ \b ->
   uncurry (runStmtStreaming b) (ppConfig b `compileWith` q) $ fmap mconcat . traverse k . mkResults (Proxy :: Proxy a)
->>>>>>> fd6c1b5d
 
 -- | Perform the given query, and insert the result into the given table.
 --   Returns the number of inserted rows.
@@ -299,16 +294,6 @@
   res <- fmap snd . liftIO . uncurry run $ compileWith (ppConfig b) q
   return $ mkResults (Proxy :: Proxy a) res
 
-<<<<<<< HEAD
--- | Build the final result from streaming result columns.
-queryWithStream :: forall m a m1. (MonadSelda m, Result a, Monad m1, Foldable m1, Monoid (m1 (Res a)))
-          => ([SqlValue] -> m1 [SqlValue]) -> QueryRunner (Int, m1 [SqlValue]) -> Query (Backend m) a -> m (m1 (Res a)) -- m (m1 (Res a)) -- m1 is generator
-queryWithStream f run q = withBackend $ \b -> do
-  res <- fmap snd . liftIO . uncurry run $ compileWith (ppConfig b) q
-  return $ mkResultsStream f (Proxy :: Proxy a) res
-
-=======
->>>>>>> fd6c1b5d
 -- | Generate the final result of a query from a list of untyped result rows.
 mkResults :: Result a => Proxy a -> [[SqlValue]] -> [Res a]
 mkResults p = map (buildResult p)
