--- conflicted
+++ resolved
@@ -19,10 +19,7 @@
 import Control.Monad (liftM2)
 import Control.Monad.State
     ( MonadState(get, put), runState, State )
-<<<<<<< HEAD
-=======
 import Control.Monad (liftM2)
->>>>>>> b67b60f7
 import Data.List ( group, sort )
 import Data.Text (Text)
 import qualified Data.Text as Text
