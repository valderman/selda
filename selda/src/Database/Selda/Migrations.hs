{-# LANGUAGE OverloadedStrings, GADTs, FlexibleContexts #-}
-- | Functionality for upgrading a table from one schema to another.
module Database.Selda.Migrations
  ( Migration (..)
  , migrate, migrateM, migrateAll, autoMigrate
  ) where
import Control.Monad (void, when)
import Control.Monad.Catch ( MonadMask, MonadThrow(..) )
import Database.Selda.Backend.Internal
    ( MonadSelda(..), SeldaBackend(runStmt), withBackend )
import Database.Selda.Column ( Row )
import Database.Selda.Frontend
    ( MonadIO(liftIO),
      queryInto,
      transaction,
      withoutForeignKeyEnforcement,
      OnError(..),
      createTableWithoutIndexes,
      createTableIndexes )
import Database.Selda.Generic ( Relational )
import Database.Selda.Query ( select )
import Database.Selda.Query.Type ( Query )
import Database.Selda.Table.Type ( Table(..) )
import Database.Selda.Table.Validation (ValidationError (..))
import Database.Selda.Types (mkTableName, fromTableName, rawTableName)
import Database.Selda.Validation
<<<<<<< HEAD
import Data.List (nub, find)
=======
    ( TableDiff(TableOK), validateTable, validateSchema, diffTable )
>>>>>>> b67b60f7

-- | Wrapper for user with 'migrateAll', enabling multiple migrations to be
--   packed into the same list:
--
-- > migrateAll
-- >   [ Migration m1_from m1_to m1_upgrade
-- >   , Migration m2_from m2_to m2_upgrade
-- >   , ...
-- >   ]
data Migration backend where
  Migration :: (Relational a, Relational b)
            => Table a
            -> Table b
            -> (Row backend a -> Query backend (Row backend b))
            -> Migration backend
  MigrationCreateTable :: Relational a
                       => Table a
                       -> Migration backend

-- | A migration step is zero or more migrations that need to be performed in
--   a single transaction in order to keep the database consistent.
type MigrationStep backend = [Migration backend]

-- | Migrate the first table into the second, using the given function to
--   migrate all records to the new schema.
--   Both table schemas are validated before starting the migration, and the
--   source table is validated against what's currently in the database.
--
--   The migration is performed as a transaction, ensuring that either the
--   entire migration passes, or none of it does.
migrate :: (MonadSelda m, MonadMask m, Relational a, Relational b)
        => Table a -- ^ Table to migrate from.
        -> Table b -- ^ Table to migrate to.
        -> (Row (Backend m) a -> Row (Backend m) b)
                   -- ^ Mapping from old to new table.
        -> m ()
migrate t1 t2 upg = migrateM t1 t2 (pure . upg)

-- | Like 'migrate', but allows the column upgrade to access
--   the entire database.
migrateM :: (MonadSelda m, MonadMask m, Relational a, Relational b)
         => Table a
         -> Table b
         -> (Row (Backend m) a -> Query (Backend m) (Row (Backend m) b))
         -> m ()
migrateM t1 t2 upg = migrateAll True [Migration t1 t2 upg]

wrap :: (MonadSelda m, MonadMask m) => Bool -> m a -> m a
wrap enforceFKs
  | enforceFKs = transaction
  | otherwise  = withoutForeignKeyEnforcement

-- | Perform all given migrations as a single transaction.
migrateAll :: (MonadSelda m, MonadMask m)
           => Bool -- ^ Enforce foreign keys during migration?
           -> MigrationStep (Backend m) -- ^ Migration step to perform.
           -> m ()
migrateAll fks =
  wrap fks . mapM_ migrateInternal

-- | Given a list of migration steps in ascending chronological order, finds
--   the latest migration step starting state that matches the current database,
--   and performs all migrations from that point until the end of the list.
--   The whole operation is performed as a single transaction.
--
--   If no matching starting state is found, a 'ValidationError' is thrown.
--   If the database is already in the state specified by the end state of the
--   final step, no migration is performed.
--
--   Note that when looking for a matching starting state, index methods for
--   indexed columns are not taken into account. Two columns @c1@ and @c2@ are
--   considered to be identical if @c1@ is indexed with index method @foo@ and
--   @c2@ is indexed with index method @bar@.
autoMigrate :: (MonadSelda m, MonadMask m)
            => Bool -- ^ Enforce foreign keys during migration?
            -> [MigrationStep (Backend m)] -- ^ Migration steps to perform.
            -> m ()
autoMigrate _ [] = do
  return ()
autoMigrate fks steps = wrap fks $ do
    diffs <- sequence finalState
    when (any (/= TableOK) diffs) $ do
      steps' <- reverse <$> cs revSteps finalMigrations
      mapM_ performStep steps'
  where
    revSteps = reverse steps

    finalState = [ diffTable to | Migration _ to _ <- finalMigrations ]

    name = rawTableName . tableName

    finalMigrations = go revSteps []
      where
        go [] _ = []
        go (step:ss) ns = ms ++ go ss ns'
          where 
            ms = [ m | m@(Migration _ t _) <- step, name t `notElem` ns]
            ns' = nub $ map (\(Migration f _ _) -> name f) ms ++ ns

    cs [] _ = throwM $ ValidationError "no starting state matches the current state of the database"
    cs (step:ss) ms = do
      diffs <- mapM (\(Migration from _ _) ->  diffTable from) ms'
      if all (== TableOK) diffs
        then return [step]
        else (step:) <$> cs ss ms'
      where
        ms' = map replaceIfSameTo ms 
        replaceIfSameTo m@(Migration _ to _)  = case find (\(Migration _ to' _) -> name to' == name to) step of
          Just m' -> m'
          Nothing -> m

    calculateSteps (step:ss) = do
      diffs <- mapM (\(Migration from _ _) -> diffTable from) step
      if all (== TableOK) diffs
        then return [step]
        else (step:) <$> calculateSteps ss
    calculateSteps [] = do
      throwM $ ValidationError "no starting state matches the current state of the database"

    performStep = mapM_ migrateInternal

-- | Workhorse for migration.
--   Is NOT performed as a transaction, so exported functions need to
--   properly wrap calls this function.
migrateInternal :: (MonadSelda m, MonadThrow m)
                => Migration (Backend m)
                -> m ()
migrateInternal (Migration t1 t2 upg) = withBackend $ \b -> do
    validateTable t1
    validateSchema t2
    createTableWithoutIndexes Fail t2'
    void . queryInto t2' $ select t1 >>= upg
    void . liftIO $ runStmt b (dropQuery (tableName t1)) []
    void . liftIO $ runStmt b renameQuery []
    createTableIndexes Fail t2
  where
    t2' = t2 {tableName = mkTableName newName} `asTypeOf` t2
    newName = mconcat ["__selda_migration_", rawTableName (tableName t2)]
    renameQuery = mconcat
      [ "ALTER TABLE ", newName
      , " RENAME TO ", fromTableName (tableName t2), ";"
      ]
    dropQuery t = mconcat ["DROP TABLE ", fromTableName t, ";"]
migrateInternal (MigrationCreateTable t) = withBackend $ \b -> do
    validateSchema t
    createTable t
<|MERGE_RESOLUTION|>--- conflicted
+++ resolved
@@ -24,11 +24,8 @@
 import Database.Selda.Table.Validation (ValidationError (..))
 import Database.Selda.Types (mkTableName, fromTableName, rawTableName)
 import Database.Selda.Validation
-<<<<<<< HEAD
+    ( TableDiff(TableOK), validateTable, validateSchema, diffTable )
 import Data.List (nub, find)
-=======
-    ( TableDiff(TableOK), validateTable, validateSchema, diffTable )
->>>>>>> b67b60f7
 
 -- | Wrapper for user with 'migrateAll', enabling multiple migrations to be
 --   packed into the same list:
