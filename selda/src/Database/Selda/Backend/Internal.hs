{-# LANGUAGE GeneralizedNewtypeDeriving, CPP, TypeFamilies, ScopedTypeVariables, RankNTypes #-}
-- | Internal backend API.
--   Using anything exported from this module may or may not invalidate any
--   safety guarantees made by Selda; use at your own peril.
module Database.Selda.Backend.Internal
  ( StmtID (..), BackendID (..)
  , QueryRunner, SeldaBackend (..), SeldaConnection (..), SeldaStmt (..)
  , MonadSelda (..), SeldaT (..), SeldaM
  , SeldaError (..)
  , Param (..), Lit (..), ColAttr (..), AutoIncType (..)
  , SqlType (..), SqlValue (..), SqlTypeRep (..)
  , PPConfig (..), defPPConfig
  , TableInfo (..), ColumnInfo (..), tableInfo, fromColInfo
  , isAutoPrimary, isPrimary, isUnique
  , sqlDateTimeFormat, sqlDateFormat, sqlTimeFormat
  , freshStmtId
  , newConnection, allStmts
  , runSeldaT, withBackend
  ) where
import Data.List (nub)
import Data.Proxy ( Proxy(..) )
import Database.Selda.SQL (Param (..))
import Database.Selda.SqlType
    ( SqlValue(..),
      Lit(..),
      SqlType(..),
      SqlTypeRep(..),
      sqlDateTimeFormat,
      sqlDateFormat,
      sqlTimeFormat )
import Database.Selda.Table.Type
    ( ColAttr(..),
      AutoIncType(..),
      Table(Table, tableAttrs, tableName, tableCols),
      isAutoPrimary,
      isPrimary,
      isUnique )
import qualified Database.Selda.Table.Type as Table ( ColInfo(..) )
import Database.Selda.SQL.Print.Config
    ( PPConfig(..), defPPConfig )
import Database.Selda.Types (TableName, ColName)
import Data.Int (Int64)
import Control.Concurrent ( newMVar, putMVar, takeMVar, MVar )
import Control.Monad (when)
import Control.Monad.Catch
    ( Exception, bracket, MonadCatch, MonadMask, MonadThrow(..) )
import Control.Monad.IO.Class ( MonadIO(..) )
import Control.Monad.Reader
    ( MonadTrans(..), ReaderT(..), MonadReader(ask) )
<<<<<<< HEAD
=======
import Control.Monad (when)
>>>>>>> b67b60f7
import Data.Dynamic ( Typeable, Dynamic )
import qualified Data.IntMap as M
import Data.IORef
    ( IORef, atomicModifyIORef', newIORef, readIORef )
import Data.Text (Text)
import System.IO.Unsafe (unsafePerformIO)




-- | Uniquely identifies some particular backend.
--
--   When publishing a new backend, consider submitting a pull request with a
--   constructor for your backend instead of using the @Other@ constructor.
data BackendID = SQLite | PostgreSQL | Other Text
  deriving (Show, Eq, Ord)

-- | Thrown by any function in 'SeldaT' if an error occurs.
data SeldaError
  = DbError String     -- ^ Unable to open or connect to database.
  | SqlError String    -- ^ An error occurred while executing query.
  | UnsafeError String -- ^ An error occurred due to improper use of an unsafe
                       --   function.
  deriving (Show, Eq, Typeable)

instance Exception SeldaError

-- | A prepared statement identifier. Guaranteed to be unique per application.
newtype StmtID = StmtID Int
  deriving (Show, Eq, Ord)

-- | A connection identifier. Guaranteed to be unique per application.
newtype ConnID = ConnID Int
  deriving (Show, Eq, Ord)

{-# NOINLINE nextStmtId #-}
nextStmtId :: IORef Int
nextStmtId = unsafePerformIO $ newIORef 1

-- | Generate a fresh statement identifier, guaranteed to be unique per process.
freshStmtId :: MonadIO m => m StmtID
freshStmtId = liftIO $ atomicModifyIORef' nextStmtId $ \n -> (n+1, StmtID n)

-- | A function which executes a query and gives back a list of extensible
--   tuples; one tuple per result row, and one tuple element per column.
type QueryRunner a = Text -> [Param] -> IO a

-- | A prepared statement.
data SeldaStmt = SeldaStmt
 { -- | Backend-specific handle to the prepared statement.
   stmtHandle :: !Dynamic

   -- | The SQL code for the statement.
 , stmtText :: !Text

   -- | All parameters to be passed to the prepared statement.
   --   Parameters that are unique to each invocation are specified as indices
   --   starting at 0.
   --   Backends implementing @runPrepared@ should probably ignore this field.
 , stmtParams :: ![Either Int Param]
 }

data SeldaConnection b = SeldaConnection
  { -- | The backend used by the current connection.
    connBackend :: !(SeldaBackend b)

    -- | A string uniquely identifying the database used by this connection.
    --   This could be, for instance, a PostgreSQL connection
    --   string or the absolute path to an SQLite file.
  , connDbId :: Text

    -- | All statements prepared for this connection.
  , connStmts :: !(IORef (M.IntMap SeldaStmt))

    -- | Is the connection closed?
  , connClosed :: !(IORef Bool)

    -- | Lock to prevent this connection from being used concurrently by
    --   multiple invocations of 'runSeldaT'.
  , connLock :: !(MVar ())
}

-- | Create a new Selda connection for the given backend and database
--   identifier string.
newConnection :: MonadIO m => SeldaBackend b -> Text -> m (SeldaConnection b)
newConnection back dbid =
  liftIO $ SeldaConnection back dbid <$> newIORef M.empty
                                     <*> newIORef False
                                     <*> newMVar ()

-- | Get all statements and their corresponding identifiers for the current
--   connection.
allStmts :: SeldaConnection b -> IO [(StmtID, Dynamic)]
allStmts = fmap (map (\(k, v) -> (StmtID k, stmtHandle v)) . M.toList)
  . readIORef
  . connStmts

-- | Comprehensive information about a table.
data TableInfo = TableInfo
  { -- | Name of the table.
    tableInfoName :: TableName
    -- | Ordered information about each table column.
  , tableColumnInfos :: [ColumnInfo]
    -- | Unordered list of all (non-PK) uniqueness constraints on this table.
  , tableUniqueGroups :: [[ColName]]
    -- | Unordered list of all primary key constraints on this table.
  , tablePrimaryKey :: [ColName]
  } deriving (Show, Eq)

-- | Comprehensive information about a column.
data ColumnInfo = ColumnInfo
  { -- | Name of the column.
    colName :: ColName
    -- | Selda type of the column, or the type name given by the database
    --   if Selda couldn't make sense of the type.
  , colType :: Either Text SqlTypeRep
    -- | Is the given column auto-incrementing?
  , colIsAutoPrimary :: Bool
    -- | Can the column be NULL?
  , colIsNullable :: Bool
    -- | Is the column explicitly indexed (i.e. using 'indexed')?
  , colHasIndex :: Bool
    -- | Any foreign key (table, column) pairs referenced by this column.
  , colFKs :: [(TableName, ColName)]
  } deriving (Show, Eq)

-- | Convert a 'Table.ColInfo' into a 'ColumnInfo'.
fromColInfo :: Table.ColInfo -> ColumnInfo
fromColInfo ci = ColumnInfo
    { colName = Table.colName ci
    , colType = Right $ Table.colType ci
    , colIsAutoPrimary = any isAutoPrimary (Table.colAttrs ci)
    , colIsNullable = Optional `elem` Table.colAttrs ci
    , colHasIndex = not $ null [() | Indexed _ <- Table.colAttrs ci]
    , colFKs = map fk (Table.colFKs ci)
    }
  where
    fk (Table tbl _ _ _, col, _) = (tbl, col)

-- | Get the column information for each column in the given table.
tableInfo :: Table a -> TableInfo
tableInfo t = TableInfo
  { tableInfoName = tableName t
  , tableColumnInfos = map fromColInfo (tableCols t)
  , tableUniqueGroups = uniqueGroups
  , tablePrimaryKey = pkGroup
  }
  where
    uniqueGroups =
      [ map (Table.colName . ((tableCols t) !!)) ixs
      | (ixs, Unique) <- tableAttrs t
      ]
    pkGroup = nub $ concat
      [ concat
        [ map (Table.colName . ((tableCols t) !!)) ixs
        | (ixs, attr) <- tableAttrs t
        , isPrimary attr
        ]
      , [ Table.colName col
        | col <- tableCols t
        , attr <- Table.colAttrs col
        , isPrimary attr
        ]
      ]

-- | A collection of functions making up a Selda backend.
data SeldaBackend b
  = SeldaBackend
  { -- | Execute an SQL statement.
    runStmt :: Text -> [Param] -> IO (Int, [[SqlValue]])

  , runStmtStreaming :: forall m r . (MonadIO m, MonadMask m, Monoid r) => Text -> [Param] -> ([[SqlValue]] -> m r) -> m r

    -- | Execute an SQL statement and return the last inserted primary key,
    --   where the primary key is auto-incrementing.
    --   Backends must take special care to make this thread-safe.
  , runStmtWithPK :: Text -> [Param] -> IO Int64

    -- | Prepare a statement using the given statement identifier.
  , prepareStmt :: StmtID -> [SqlTypeRep] -> Text -> IO Dynamic

    -- | Execute a prepared statement.
  , runPrepared :: Dynamic -> [Param] -> IO (Int, [[SqlValue]])

    -- | Get a list of all columns in the given table, with the type and any
    --   modifiers for each column.
    --   Return an empty list if the given table does not exist.
  , getTableInfo :: TableName -> IO TableInfo

    -- | SQL pretty-printer configuration.
  , ppConfig :: PPConfig

    -- | Close the currently open connection.
  , closeConnection :: SeldaConnection b -> IO ()

    -- | Unique identifier for this backend.
  , backendId :: BackendID

    -- | Turn on or off foreign key checking, and initiate/commit
    --   a transaction.
    --
    --   When implementing this function, it is safe to assume that
    --   @disableForeignKeys True@
    --   will always be called exactly once before each
    --   @disableForeignKeys False@.
  , disableForeignKeys :: Bool -> IO ()
  }

-- | Some monad with Selda SQL capabilitites.
class MonadIO m => MonadSelda m where
  {-# MINIMAL withConnection #-}

  -- | Type of database backend used by @m@.
  type Backend m

  -- | Pass a Selda connection to the given computation and execute it.
  --   After the computation finishes, @withConnection@ is free to do anything
  --   it likes to the connection, including closing it or giving it to another
  --   Selda computation.
  --   Thus, the computation must take care never to return or otherwise
  --   access the connection after returning.
  withConnection :: (SeldaConnection (Backend m) -> m a) -> m a

  -- | Perform the given computation as a transaction.
  --   Implementations must ensure that subsequent calls to 'withConnection'
  --   within the same transaction always passes the same connection
  --   to its argument.
  transact :: m a -> m a
  transact = id

-- | Get the backend in use by the computation.
withBackend :: MonadSelda m => (SeldaBackend (Backend m) -> m a) -> m a
withBackend m = withConnection (m . connBackend)

-- | Monad transformer adding Selda SQL capabilities.
newtype SeldaT b m a = S {unS :: ReaderT (SeldaConnection b) m a}
  deriving ( Functor, Applicative, Monad, MonadIO
           , MonadThrow, MonadCatch, MonadMask , MonadFail
           )

instance (MonadIO m, MonadMask m) => MonadSelda (SeldaT b m) where
  type Backend (SeldaT b m) = b
  withConnection m = S ask >>= m
  
instance MonadTrans (SeldaT b) where
  lift = S . lift

-- | The simplest form of Selda computation; 'SeldaT' specialized to 'IO'.
type SeldaM b = SeldaT b IO

-- | Run a Selda transformer. Backends should use this to implement their
--   @withX@ functions.
runSeldaT :: (MonadIO m, MonadMask m)
          => SeldaT b m a
          -> SeldaConnection b
          -> m a
runSeldaT m c =
    bracket (liftIO $ takeMVar (connLock c))
            (const $ liftIO $ putMVar (connLock c) ())
            (const go)
  where
    go = do
      closed <- liftIO $ readIORef (connClosed c)
      when closed $ do
        liftIO $ throwM $ DbError "runSeldaT called with a closed connection"
      runReaderT (unS m) c<|MERGE_RESOLUTION|>--- conflicted
+++ resolved
@@ -47,10 +47,7 @@
 import Control.Monad.IO.Class ( MonadIO(..) )
 import Control.Monad.Reader
     ( MonadTrans(..), ReaderT(..), MonadReader(ask) )
-<<<<<<< HEAD
-=======
 import Control.Monad (when)
->>>>>>> b67b60f7
 import Data.Dynamic ( Typeable, Dynamic )
 import qualified Data.IntMap as M
 import Data.IORef
