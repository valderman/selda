--- conflicted
+++ resolved
@@ -49,7 +49,6 @@
 #endif
 import Control.Monad.IO.Class ( MonadIO(..) )
 import Control.Monad.Reader
-<<<<<<< HEAD
     ( MonadTrans(..), when, ReaderT(..), MonadReader(ask, local, reader), mapReaderT )
 import Control.Monad.RWS.Class ( MonadRWS )
 import qualified Control.Monad.RWS.Lazy as Lazy ( RWST(..), mapRWST )
@@ -60,10 +59,7 @@
 import Control.Monad.Writer.Class ( MonadWriter )
 import qualified Control.Monad.Writer.Lazy as Lazy ( WriterT(..), mapWriterT )
 import qualified Control.Monad.Writer.Strict as Strict ( WriterT(..), mapWriterT )
-=======
-    ( MonadTrans(..), ReaderT(..), MonadReader(ask) )
 import Control.Monad (when)
->>>>>>> 7b384f78
 import Data.Dynamic ( Typeable, Dynamic )
 import qualified Data.IntMap as M
 import Data.IORef
