{-# LANGUAGE OverloadedStrings, FlexibleInstances, UndecidableInstances #-}
{-# LANGUAGE ScopedTypeVariables, TypeOperators, GADTs, FlexibleContexts #-}
{-# LANGUAGE DeriveGeneric, GeneralizedNewtypeDeriving, TypeFamilies, CPP #-}
{-# LANGUAGE DataKinds #-}
{-# OPTIONS_GHC -fno-warn-orphans #-}
-- | Selda is not LINQ, but they're definitely related.
--
--   Selda is a high-level EDSL for interacting with relational databases.
--   All database computations are performed within some monad implementing
--   the 'MonadSelda' type class. The 'SeldaT' monad over any @MonadIO@ is the
--   only pre-defined instance of @MonadSelda@.
--   'SeldaM' is provided as a convenient short-hand for @SeldaT IO@.
--
--   To actually execute a database computation, you need one of the database
--   backends: @selda-sqlite@ or @selda-postgresql@.
--
--   All Selda functions may throw 'SeldaError' when something goes wrong.
--   This includes database connection errors, uniqueness constraint errors,
--   etc.
--
--   See <https://selda.link/tutorial> for a tutorial covering the language
--   basics.
module Database.Selda
  ( -- * Running queries
    MonadSelda, Backend
  , SeldaError (..), ValidationError
  , SeldaT, SeldaM
  , Relational, Only (..), The (..)
  , Table (tableName), Query, Row, Col, Res, Result
<<<<<<< HEAD
  , query, queryStream, queryInto
=======
  , query, queryInto, forQuery
>>>>>>> fd6c1b5d
  , transaction, withoutForeignKeyEnforcement
  , newUuid

    -- * Constructing queries
  , SqlType (..), SqlRow (..), GSqlRow, SqlEnum (..)
  , Columns, Same
  , Order (..)
  , (:*:)(..)
  , select, selectValues, from, distinct
  , restrict, limit
  , order, ascending, descending
  , orderRandom
  , union, unionAll, inner, suchThat

    -- * Working with selectors
  , Selector, Coalesce
  , HasField, FieldType, IsLabel
  , (!), (?), Assignment ((:=)), with
  , (+=), (-=), (*=), (||=), (&&=), ($=)

    -- * Expressions over columns
  , Set (..), Monoid (..), Semigroup (..)
  , ID, invalidId, isInvalidId, untyped, fromId, toId
  , IsUUID (..), UUID', typedUuid, untypedUuid
  , RowID, invalidRowId, isInvalidRowId, fromRowId, toRowId
  , (.==), (./=), (.>), (.<), (.>=), (.<=), like
  , (.&&), (.||), not_
  , literal, is, int, float, text, true, false, null_
  , roundTo, length_, isNull, ifThenElse, ifNull, matchNull
  , toUpper, toLower
  , new, row, only
  , Mappable (..)

    -- * Converting between column types
  , round_, just, fromBool, fromInt, toString

    -- * Inner queries
  , Aggr, Aggregates, OuterCols, AggrCols, LeftCols, Inner, SqlOrd
  , innerJoin, leftJoin
  , aggregate, groupBy
  , count, avg, sum_, max_, min_

    -- * Modifying tables
  , insert, insert_, insertWithPK, tryInsert, insertUnless, insertWhen, def
  , update, update_, upsert
  , deleteFrom, deleteFrom_

    -- * Prepared statements
  , Preparable, Prepare
  , prepared

    -- * Defining schemas
  , Generic
  , TableName, ColName, Attr (..), Attribute
  , ForeignKey (..)
  , SelectorLike, Group (..), sel
  , table, tableFieldMod
  , primary, autoPrimary, weakAutoPrimary
  , untypedAutoPrimary, weakUntypedAutoPrimary
  , unique
  , IndexMethod (..), index, indexUsing

    -- * Creating and dropping tables
  , createTable, tryCreateTable
  , dropTable, tryDropTable

    -- * Tuple convenience functions
  , Tup, Head
  , first, second, third, fourth, fifth

    -- * Useful re-exports
  , MonadIO, MonadMask, liftIO
  , Text, Day, TimeOfDay, UTCTime, UUID
  ) where
import Control.Monad.Catch (MonadMask)
import Data.Typeable ( Typeable, eqT, (:~:)(..) )
import Database.Selda.Backend.Internal
    ( SqlType(..),
      SeldaM,
      SeldaT,
      MonadSelda(Backend),
      SeldaError(..) )
import Database.Selda.SqlType
    ( UUID,
      UUID'(..),
      ID(..),
      RowID,
      SqlEnum(..),
      invalidRowId,
      isInvalidRowId,
      toRowId,
      fromRowId,
      typedUuid,
      toId,
      fromId,
      invalidId,
      isInvalidId )
import Database.Selda.Table.Type ( IndexMethod(..) )
import Database.Selda.Types
    ( TableName,
      ColName,
      Tup,
      Head,
      type (:*:)(..),
      first,
      second,
      third,
      fourth,
      fifth )
import Database.Selda.Column
    ( BinOp(Like, Eq, Neq, Gt, Lt, Gte, Lte, And, Or),
      UnOp(Not, IsNull),
      Exp(If, InQuery, InList, BinOp, UnOp),
      UntypedCol(Untyped),
      Same(..),
      Row(..),
      Col(..),
      Columns,
      literal,
      liftC3,
      liftC )
import Database.Selda.Compile
    ( Result, Res, compQueryWithFreshScope )
import Database.Selda.FieldSelectors
    ( IsLabel, HasField, FieldType )
import Database.Selda.Frontend
    ( MonadIO(..),
      query,
      queryStream,
      queryInto,
      forQuery,
      insert,
      tryInsert,
      upsert,
      insertUnless,
      insertWhen,
      insert_,
      insertWithPK,
      update,
      update_,
      deleteFrom,
      deleteFrom_,
      createTable,
      tryCreateTable,
      dropTable,
      tryDropTable,
      transaction,
      withoutForeignKeyEnforcement )
import Database.Selda.Generic
    ( Generic, gRow, gNew, Relational, def )
import Database.Selda.Inner
    ( Aggregates,
      LeftCols,
      AggrCols,
      OuterCols,
      Inner,
      Aggr,
      liftAggr,
      aggr )
import Database.Selda.Prepared ( Prepare, Preparable, prepared )
import Database.Selda.Query
    ( select,
      selectValues,
      union,
      unionAll,
      restrict,
      aggregate,
      leftJoin,
      innerJoin,
      groupBy,
      limit,
      order,
      orderRandom,
      distinct )
import Database.Selda.Query.Type ( Query )
import Database.Selda.Selectors
    ( Selector, Assignment(..), Coalesce, (!), (?), ($=), with )
import Database.Selda.SQL ( Order(..) )
import Database.Selda.SqlRow ( GSqlRow, SqlRow(..) )
import Database.Selda.Table
    ( Table(tableName),
      ForeignKey(..),
      Attribute,
      SelectorLike,
      Attr(..),
      Group(..),
      table,
      tableFieldMod,
      primary,
      index,
      indexUsing,
      autoPrimary,
      weakAutoPrimary,
      untypedAutoPrimary,
      weakUntypedAutoPrimary,
      unique )
import Database.Selda.Table.Validation ( ValidationError )
import Database.Selda.Unsafe ( cast, fun, fun2, operator )
import Data.Proxy ( Proxy(..) )
import Data.String (IsString)
import Data.Text (Text)
import Data.Time (Day, TimeOfDay, UTCTime)
import GHC.Generics (Rep)
import qualified GHC.Generics as G (from)
import Unsafe.Coerce ( unsafeCoerce )
import System.Random (randomIO)
import GHC.TypeLits as TL
    ( TypeError, ErrorMessage(Text, (:<>:), ShowType, (:$$:)) )

-- | Any column type that can be used with the 'min_' and 'max_' functions.
class SqlType a => SqlOrd a
instance {-# OVERLAPPABLE #-} (SqlType a, Num a) => SqlOrd a
instance SqlOrd RowID
instance SqlOrd Text
instance SqlOrd Day
instance SqlOrd UTCTime
instance SqlOrd TimeOfDay
instance SqlOrd a => SqlOrd (Maybe a)
instance Typeable a => SqlOrd (ID a)

-- | Wrapper for single column tables.
--   Use this when you need a table with only a single column, with 'table' or
--   'selectValues'.
newtype Only a = Only a
  deriving
    ( Generic
    , Show
    , Read
    , Eq
    , Ord
    , Enum
    , Num
    , Integral
    , Fractional
    , Real
    , IsString
    )
instance SqlType a => SqlRow (Only a)

instance (TypeError
  ( 'TL.Text "'Only " ':<>: 'ShowType a ':<>: 'TL.Text "' is not a proper SQL type."
    ':$$: 'TL.Text "Use 'the' to access the value of the column."
  ), Typeable a) => SqlType (Only a) where
  mkLit = error "unreachable"
  sqlType = error "unreachable"
  fromSql = error "unreachable"
  defaultValue = error "unreachable"

-- | Any type which is backed by an UUID.
class IsUUID a where
  uuid :: UUID -> a
instance IsUUID UUID where
  uuid = id
instance IsUUID (UUID' a) where
  uuid = typedUuid

-- | Generate a new random UUID using the system's random number generator.
--   UUIDs generated this way are (astronomically likely to be) unique,
--   but not necessarily unpredictable.
--
--   For applications where unpredictability is crucial, take care to use a
--   proper cryptographic PRNG to generate your UUIDs.
newUuid :: (MonadIO m, IsUUID uuid) => m uuid
newUuid = uuid <$> liftIO randomIO

-- | Annotation to force the type of a polymorphic label (i.e. @#foo@) to
--   be a selector. This is useful, for instance, when defining unique
--   constraints: @sel #foo :- unique@.
sel :: Selector t a -> Selector t a
sel = id

-- | Add the given column to the column pointed to by the given selector.
(+=) :: (SqlType a, Num (Col s a)) => Selector t a -> Col s a -> Assignment s t
s += c = s $= (+ c)
infixl 2 +=

-- | Subtract the given column from the column pointed to by the given selector.
(-=) :: (SqlType a, Num (Col s a)) => Selector t a -> Col s a -> Assignment s t
s -= c = s $= (\x -> x - c)
infixl 2 -=

-- | Multiply the column pointed to by the given selector, by the given column.
(*=) :: (SqlType a, Num (Col s a)) => Selector t a -> Col s a -> Assignment s t
s *= c = s $= (* c)
infixl 2 *=

-- | Logically @OR@ the column pointed to by the given selector with
--   the given column.
(||=) :: Selector t Bool -> Col s Bool -> Assignment s t
s ||= c = s $= (.|| c)
infixl 2 ||=

-- | Logically @AND@ the column pointed to by the given selector with
--   the given column.
(&&=) :: Selector t Bool -> Col s Bool -> Assignment s t
s &&= c = s $= (.&& c)
infixl 2 &&=

class The a where
  type TheOnly a
  -- | Extract the value of a row from a singleton table.
  the :: a -> TheOnly a

instance The (Only a) where
  type TheOnly (Only a) = a
  the (Only x) = x

instance The (Row s (Only a)) where
  type TheOnly (Row s (Only a)) = Col s a
  the (Many [Untyped x]) = One (unsafeCoerce x)
  the (Many _)           = error "BUG: non-singleton Only-column"

-- | Create a singleton table column from an appropriate value.
only :: SqlType a => Col s a -> Row s (Only a)
only (One x)  = Many [Untyped x]

-- | Create a new row with the given fields.
--   Any unassigned fields will contain their default values.
new :: forall s a. Relational a => [Assignment s a] -> Row s a
new fields = Many (gNew (Proxy :: Proxy (Rep a))) `with` fields

-- | Create a new row from the given value.
--   This can be useful when you want to update all or most of a row:
--
-- > update users (#uid `is` user_id)
-- >              (\old -> row user_info `with` [...])
row :: forall s a. Relational a => a -> Row s a
row x = Many (gRow (G.from x))

-- | Convenient shorthand for @fmap (! sel) q@.
--   The following two queries are quivalent:
--
-- > q1 = name `from` select people
-- > q2 = do
-- >   person <- select people
-- >   return (person ! name)
from :: (Typeable t, SqlType a)
     => Selector t a
     -> Query s (Row s t)
     -> Query s (Col s a)
from s q = (! s) <$> q
infixr 7 `from`

-- | Explicitly create an inner query. Equivalent to @innerJoin (const true)@.
--
--   Sometimes it's handy, for performance
--   reasons and otherwise, to perform a subquery and restrict only that query
--   before adding the result of the query to the result set, instead of first
--   adding the query to the result set and restricting the whole result set
--   afterwards.
inner :: (Columns a, Columns (OuterCols a))
      => Query (Inner s) a
      -> Query s (OuterCols a)
inner = innerJoin (const true)

-- | Create and filter an inner query, before adding it to the current result
--   set.
--
--   @q `suchThat` p@ is generally more efficient than
--   @select q >>= \x -> restrict (p x) >> pure x@.
suchThat :: (Columns a, Columns (OuterCols a))
         => Query (Inner s) a
         -> (a -> Col (Inner s) Bool)
         -> Query s (OuterCols a)
suchThat q p = inner $ do
  x <- q
  restrict (p x)
  return x
infixr 7 `suchThat`

-- | Comparisons over columns.
--   Note that when comparing nullable (i.e. @Maybe@) columns, SQL @NULL@
--   semantics are used. This means that comparing to a @NULL@ field will remove
--   the row in question from the current set.
--   To test for @NULL@, use 'isNull' instead of @.== literal Nothing@.
(.==), (./=) :: (Same s t, SqlType a) => Col s a -> Col t a -> Col s Bool
(.>), (.<), (.>=), (.<=) :: (Same s t, SqlOrd a) => Col s a -> Col t a -> Col s Bool
(.==) = liftC2 $ BinOp Eq
(./=) = liftC2 $ BinOp Neq
(.>)  = liftC2 $ BinOp Gt
(.<)  = liftC2 $ BinOp Lt
(.>=) = liftC2 $ BinOp Gte
(.<=) = liftC2 $ BinOp Lte
infixl 4 .==
infixl 4 ./=
infixl 4 .>
infixl 4 .<
infixl 4 .>=
infixl 4 .<=

-- | Is the given column null?
isNull :: SqlType a => Col s (Maybe a) -> Col s Bool
isNull = liftC $ UnOp IsNull

-- | Applies the given function to the given nullable column where it isn't null,
--   and returns the given default value where it is.
--
--   This is the Selda equivalent of 'maybe'.
matchNull :: (SqlType a, SqlType b, Same s t)
          => Col s b
          -> (Col s a -> Col s b)
          -> Col t (Maybe a)
          -> Col s b
matchNull nullvalue f x = ifThenElse (isNull x) nullvalue (f (cast x))

-- | If the second value is Nothing, return the first value. Otherwise return
--   the second value.
ifNull :: (Same s t, SqlType a) => Col s a -> Col t (Maybe a) -> Col s a
ifNull nullvalue x = ifThenElse (isNull x) nullvalue (cast x)

-- | Any container type which can be mapped over.
--   Sort of like 'Functor', if you squint a bit.
class Mappable f where
  type Container f a
  (.<$>) :: (SqlType a, SqlType b)
         => (Col s a -> Col s b)
         -> f s (Container f a)
         -> f s (Container f b)
infixl 4 .<$>

instance Mappable Aggr where
  type Container Aggr a = a
  (.<$>) = liftAggr

instance Mappable Col where
  type Container Col a = Maybe a
  f .<$> mx = cast (f (cast mx))

-- | Any container type for which we can check object membership.
class Set set where
  -- | Is the given column contained in the given set?
  isIn :: (Same s t, SqlType a) => Col s a -> set (Col t a) -> Col s Bool
infixl 4 `isIn`

instance Set [] where
  isIn _ []     = false
  isIn (One x) xs = One $ InList x [c | One c <- xs]

instance Set (Query s) where
  isIn (One x) = One . InQuery x . snd . compQueryWithFreshScope

(.&&), (.||) :: Same s t => Col s Bool -> Col t Bool -> Col s Bool
(.&&) = liftC2 $ BinOp And
(.||) = liftC2 $ BinOp Or
infixr 3 .&&
infixr 2 .||

-- | Ordering for 'order'.
ascending, descending :: Order
ascending = Asc
descending = Desc

-- | Lift a non-nullable column to a nullable one.
--   Useful for creating expressions over optional columns:
--
-- > data Person = Person {name :: Text, age :: Int, pet :: Maybe Text}
-- >   deriving Generic
-- > instance SqlRow Person
-- >
-- > people :: Table Person
-- > people = table "people" []
-- >
-- > peopleWithCats = do
-- >   person <- select people
-- >   restrict (person ! #pet .== just "cat")
-- >   return (person ! #name)
just :: SqlType a => Col s a -> Col s (Maybe a)
just = cast

-- | Returns 'true' if the given field in the given row is equal to the given
--   literal.
is :: forall r s c. SqlType c => Selector r c -> c -> Row s r -> Col s Bool
is s x r = r ! s .== (literal x :: Col s c)

-- | SQL NULL, at any type you like.
null_ :: SqlType a => Col s (Maybe a)
null_ = literal Nothing

-- | Specialization of 'literal' for integers.
int :: Int -> Col s Int
int = literal

-- | Specialization of 'literal' for doubles.
float :: Double -> Col s Double
float = literal

-- | Specialization of 'literal' for text.
text :: Text -> Col s Text
text = literal

-- | True and false boolean literals.
true, false :: Col s Bool
true = literal True
false = literal False

-- | The SQL @LIKE@ operator; matches strings with @%@ wildcards.
--   For instance:
--
-- > "%gon" `like` "dragon" .== true
like :: Same s t => Col s Text -> Col t Text -> Col s Bool
like = liftC2 $ BinOp Like
infixl 4 `like`

-- | The number of non-null values in the given column.
count :: SqlType a => Col s a -> Aggr s Int
count = aggr "COUNT"

-- | The average of all values in the given column.
avg :: (SqlType a, Num a) => Col s a -> Aggr s (Maybe a)
avg = aggr "AVG"

-- | The greatest value in the given column. Texts are compared lexically.
max_ :: SqlOrd a => Col s a -> Aggr s (Maybe a)
max_ = aggr "MAX"

-- | The smallest value in the given column. Texts are compared lexically.
min_ :: SqlOrd a => Col s a -> Aggr s (Maybe a)
min_ = aggr "MIN"

-- | Sum all values in the given column.
sum_ :: forall a b s. (SqlType a, SqlType b, Num a, Num b) => Col s a -> Aggr s b
sum_ = liftAggr (ifNull (0::Col s b) . cast) . aggr "SUM"

-- | Round a value to the nearest integer. Equivalent to @roundTo 0@.
round_ :: forall s a. (SqlType a, Num a) => Col s Double -> Col s a
round_ =
  case eqT :: Maybe (a :~: Double) of
    Just Refl -> fun "ROUND"
    _         -> cast . fun "ROUND"

-- | Round a column to the given number of decimals places.
roundTo :: Col s Int -> Col s Double -> Col s Double
roundTo = flip $ fun2 "ROUND"

-- | Calculate the length of a string column.
length_ :: Col s Text -> Col s Int
length_ = fun "LENGTH"

-- | Boolean negation.
not_ :: Col s Bool -> Col s Bool
not_ = liftC $ UnOp Not

-- | Convert a boolean column to any numeric type.
fromBool :: (SqlType a, Num a) => Col s Bool -> Col s a
fromBool = cast

-- | Convert an integer column to any numeric type.
fromInt :: (SqlType a, Num a) => Col s Int -> Col s a
fromInt = cast

-- | Convert any SQL type to a string.
toString :: SqlType a => Col s a -> Col s Text
toString = cast

-- | Convert the given string to uppercase.
toUpper :: Col s Text -> Col s Text
toUpper = fun "UPPER"

-- | Convert the given string to lowercase.
toLower :: Col s Text -> Col s Text
toLower = fun "LOWER"

instance Semigroup (Col s Text) where
  (<>) = operator "||"
instance Monoid (Col s Text) where
  mempty = ""




-- | Perform a conditional on a column
ifThenElse :: (Same s t, Same t u, SqlType a) => Col s Bool -> Col t a -> Col u a -> Col s a
ifThenElse = liftC3 If<|MERGE_RESOLUTION|>--- conflicted
+++ resolved
@@ -27,11 +27,7 @@
   , SeldaT, SeldaM
   , Relational, Only (..), The (..)
   , Table (tableName), Query, Row, Col, Res, Result
-<<<<<<< HEAD
-  , query, queryStream, queryInto
-=======
   , query, queryInto, forQuery
->>>>>>> fd6c1b5d
   , transaction, withoutForeignKeyEnforcement
   , newUuid
 
@@ -160,7 +156,6 @@
 import Database.Selda.Frontend
     ( MonadIO(..),
       query,
-      queryStream,
       queryInto,
       forQuery,
       insert,
@@ -599,9 +594,6 @@
 instance Monoid (Col s Text) where
   mempty = ""
 
-
-
-
 -- | Perform a conditional on a column
 ifThenElse :: (Same s t, Same t u, SqlType a) => Col s Bool -> Col t a -> Col u a -> Col s a
 ifThenElse = liftC3 If