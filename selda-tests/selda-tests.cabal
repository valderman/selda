name:                selda-tests
version:             0.1.0.0
synopsis:            Tests for the Selda database DSL.
license:             MIT
license-file:        LICENSE
author:              Anton Ekblad
maintainer:          anton@ekblad.cc
category:            Database
build-type:          Simple
cabal-version:       >=1.10

flag postgres
  default: False
  description: Run tests using PostgreSQL backend.

library
  default-language:
    Haskell2010

test-suite selda-testsuite
  type:
    exitcode-stdio-1.0
  main-is:
    RunTests.hs
  other-modules:
    Tables
    Utils
    Tests.JSON
    Tests.MultiConn
    Tests.Mutable
    Tests.NonDB
    Tests.Query
    Tests.Validation
  build-depends:
      aeson
<<<<<<< HEAD
    , base       >=4.10  && <5
=======
    , base       >=4.8  && <5
>>>>>>> b67b60f7
    , bytestring >=0.10 && <0.13
    , directory  >=1.2  && <1.4
    , exceptions >=0.8  && <0.11
    , HUnit      >=1.4  && <1.7
    , selda
    , selda-json
    , text       >=1.1  && <2.2
<<<<<<< HEAD
    , time       >=1.4  && <1.15
    , random     >=1.1  && <1.3
=======
    , time       >=1.4  && <1.16
    , random     >=1.1  && <1.4
>>>>>>> b67b60f7
    , uuid-types >=1.0  && <1.1
  if flag(postgres)
    other-modules: PGConnectInfo, Tests.PGConnectionString
    build-depends: selda-postgresql
    cpp-options:   -DPOSTGRES -DTEST_JSON -DBACKEND=PG
  else
    build-depends: selda-sqlite
    cpp-options: -DSQLITE -DBACKEND=SQLite
  hs-source-dirs:
    test, .
  default-language:
    Haskell2010<|MERGE_RESOLUTION|>--- conflicted
+++ resolved
@@ -33,11 +33,7 @@
     Tests.Validation
   build-depends:
       aeson
-<<<<<<< HEAD
     , base       >=4.10  && <5
-=======
-    , base       >=4.8  && <5
->>>>>>> b67b60f7
     , bytestring >=0.10 && <0.13
     , directory  >=1.2  && <1.4
     , exceptions >=0.8  && <0.11
@@ -45,13 +41,8 @@
     , selda
     , selda-json
     , text       >=1.1  && <2.2
-<<<<<<< HEAD
-    , time       >=1.4  && <1.15
-    , random     >=1.1  && <1.3
-=======
     , time       >=1.4  && <1.16
     , random     >=1.1  && <1.4
->>>>>>> b67b60f7
     , uuid-types >=1.0  && <1.1
   if flag(postgres)
     other-modules: PGConnectInfo, Tests.PGConnectionString
