--- conflicted
+++ resolved
@@ -23,23 +23,12 @@
       base          >=4.9 && <5
     , selda         >=0.5 && <0.6
     , text          >=1.0 && <2.2
-<<<<<<< HEAD
-  if !flag(haste)
-    build-depends:
-        bytestring    >=0.10  && <0.13
-      , direct-sqlite >=2.2   && <2.4
-      , directory     >=1.2.2 && <1.4
-      , exceptions    >=0.8   && <0.11
-      , time          >=1.5   && <1.15
-      , uuid-types    >=1.0   && <1.1
-=======
     , bytestring    >=0.10  && <0.13
     , direct-sqlite >=2.2   && <2.4
     , directory     >=1.2.2 && <1.4
     , exceptions    >=0.8   && <0.11
-    , time          >=1.5   && <1.13
+    , time          >=1.5   && <1.15
     , uuid-types    >=1.0   && <1.1
->>>>>>> b67b60f7
   hs-source-dirs:
     src
   default-language:
